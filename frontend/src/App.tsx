--- conflicted
+++ resolved
@@ -1,12 +1,6 @@
 import { Outlet } from "react-router-dom";
 
-<<<<<<< HEAD
-
 export default function App() {
-
-=======
-export default function App() {
->>>>>>> ad917f4c
   return (
     <div className="pb-32 lg:pt-32 lg:pb-0 pt-0 h-full">
       <Outlet />
