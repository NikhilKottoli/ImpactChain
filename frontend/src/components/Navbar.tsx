import { useState } from "react";
<<<<<<< HEAD
import { Bell, CreditCard, Map, Repeat, Search, Users, Target, DatabaseZap, Store } from "lucide-react";
=======
import {
  Bell,
  CreditCard,
  Map,
  Repeat,
  Search,
  Users,
  Target,
} from "lucide-react";
>>>>>>> 5f35476f
import { Link, useLocation } from "react-router-dom";
import { WalletConnect } from "./WalletConnect";

const navItems = [
  { icon: CreditCard, label: "Cards", path: "/cards" },
  { icon: Users, label: "Social", path: "/social" },
  { icon: Target, label: "Campaigns", path: "/campaign" },
  { icon: Map, label: "Map", path: "/map" },
  { icon: Search, label: "Search", path: "/search" },
  { icon: Bell, label: "Notifications", path: "/notifications" },
  { icon: Store, label: "Marketplace", path: "/marketplace" },

];

export default function Navbar() {
  const location = useLocation();
  const getActiveIndex = () => {
    const currentPath = location.pathname;
    const index = navItems.findIndex((item) => item.path === currentPath);
    return index >= 0 ? index : 0;
  };
  // Using the state in the onClick handler
  const [_, setActive] = useState(getActiveIndex());

  return (
    <>
      {/* Left: Platform Logo */}
      <Link to="/" className="flex items-center z-[100] fixed top-10 left-10">
        <img src="/logo.svg" alt="Platform Logo" className="h-12 mr-3" />
        {/* <div>
          <span className="font-bold text-xl text-gray-900">ImpactDAO</span>
          <p className="text-xs text-gray-600">Social Impact Platform</p>
        </div> */}
      </Link>

      {/* Right: Wallet & Profile */}
      <div className="flex items-center gap-2 bg-white px-2 py-2 rounded-full shadow-md z-[100]  fixed top-10 right-10">
        <WalletConnect />
        <img
          src="https://t4.ftcdn.net/jpg/04/31/64/75/360_F_431647519_usrbQ8Z983hTYe8zgA7t1XVc5fEtqcpa.jpg"
          alt="Profile"
          className="h-9 w-9 rounded-full object-cover border border-gray-300"
        />
      </div>

      {/* Bottom Tab Bar */}
<<<<<<< HEAD
      <nav className="w-full fixed left-0 lg:top-5 lg:bottom-auto bottom-5 px-6 z-40">
        <div className="w-full max-w-[600px] bg-white flex justify-around items-center py-4 px-4 mb-2 mx-auto rounded-full shadow-xl">
=======
      <nav className="w-full fixed left-0 lg:top-10 lg:bottom-auto bottom-5 px-6 z-40">
        <div className="w-full max-w-[800px] bg-white flex justify-around items-center py-4 mx-auto rounded-full shadow-xl px-6 gap-8">
>>>>>>> 5f35476f
          {navItems.map((item, idx) => (
            <Link
              key={item.label}
              to={item.path}
              className={`flex flex-col items-center focus:outline-none relative ${
                location.pathname === item.path
                  ? "text-blue-400"
                  : "text-gray-600 hover:text-blue-400"
              }`}
              onClick={() => setActive(idx)}
            >
<<<<<<< HEAD
              <item.icon className="mb-1 w-6 h-6" />
              <span className="text-xs">{item.label}</span>

=======
              <div className="flex items-center gap-4">
                <item.icon className="mb-1 w-4 h-4" />
                <span className="">{item.label}</span>
              </div>

              {location.pathname === item.path && (
                <div className="absolute -bottom-4 left-0 w-full h-1 bg-blue-400 rounded-full"></div>
              )}
>>>>>>> 5f35476f
            </Link>
          ))}
        </div>
      </nav>
    </>
  );
}<|MERGE_RESOLUTION|>--- conflicted
+++ resolved
@@ -1,7 +1,4 @@
 import { useState } from "react";
-<<<<<<< HEAD
-import { Bell, CreditCard, Map, Repeat, Search, Users, Target, DatabaseZap, Store } from "lucide-react";
-=======
 import {
   Bell,
   CreditCard,
@@ -9,9 +6,8 @@
   Repeat,
   Search,
   Users,
-  Target,
+  Target, DatabaseZap, Store,
 } from "lucide-react";
->>>>>>> 5f35476f
 import { Link, useLocation } from "react-router-dom";
 import { WalletConnect } from "./WalletConnect";
 
@@ -58,13 +54,8 @@
       </div>
 
       {/* Bottom Tab Bar */}
-<<<<<<< HEAD
-      <nav className="w-full fixed left-0 lg:top-5 lg:bottom-auto bottom-5 px-6 z-40">
-        <div className="w-full max-w-[600px] bg-white flex justify-around items-center py-4 px-4 mb-2 mx-auto rounded-full shadow-xl">
-=======
       <nav className="w-full fixed left-0 lg:top-10 lg:bottom-auto bottom-5 px-6 z-40">
         <div className="w-full max-w-[800px] bg-white flex justify-around items-center py-4 mx-auto rounded-full shadow-xl px-6 gap-8">
->>>>>>> 5f35476f
           {navItems.map((item, idx) => (
             <Link
               key={item.label}
@@ -76,11 +67,6 @@
               }`}
               onClick={() => setActive(idx)}
             >
-<<<<<<< HEAD
-              <item.icon className="mb-1 w-6 h-6" />
-              <span className="text-xs">{item.label}</span>
-
-=======
               <div className="flex items-center gap-4">
                 <item.icon className="mb-1 w-4 h-4" />
                 <span className="">{item.label}</span>
@@ -89,7 +75,6 @@
               {location.pathname === item.path && (
                 <div className="absolute -bottom-4 left-0 w-full h-1 bg-blue-400 rounded-full"></div>
               )}
->>>>>>> 5f35476f
             </Link>
           ))}
         </div>
