--- conflicted
+++ resolved
@@ -76,12 +76,6 @@
     let imageHash = "";
     let metadataHash = "";
     let tokenId = 0;
-<<<<<<< HEAD
-=======
-    // Assuming 'creator' (wallet address) is available from a context or prop
-    // Replace 'yourCreatorWalletAddress' with the actual source (e.g., walletContext.address)
-    const creator = "yourCreatorWalletAddress";
->>>>>>> ed098e92
 
     try {
       // Step 1: Upload image and metadata to Lighthouse
@@ -159,7 +153,6 @@
       }
 
       const data = await response.json();
-<<<<<<< HEAD
       const post_id = data.id;
 
       const labelled_post = await fetch(`http://localhost:3000/posts/${post_id}/classify`, {
@@ -168,9 +161,6 @@
       const labelled_data = await labelled_post.json();
       console.log('Post saved to backend:', data);
       console.log('Post classified:', labelled_data);
-=======
-      console.log("Post saved to backend:", data);
->>>>>>> ed098e92
 
       // Reset form on success
       setFormData({
