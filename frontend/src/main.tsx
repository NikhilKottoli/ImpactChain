import React from "react";
import ReactDOM from "react-dom/client";
import { BrowserRouter, Routes, Route } from "react-router-dom";

import "./index.css";
import Home from "./pages/home/Home";
import App from "./App";
import Login from "./pages/Login/Login";
import Navbar from "./components/Navbar";
import Cards from "./pages/Cards/Cards";
<<<<<<< HEAD
import SocialFeed from "./pages/SocialFeed/SocialFeed";
import CampaignList from "./pages/Campaigns/CampaignList";
import AttestationDashboard from "./pages/Attestations/AttestationDashboard";
import DatasetMarketplace from "./pages/Datasets/DatasetMarketplace";
import CreatePost from "./pages/CreatePost/CreatePost";
import CreateCampaign from "./pages/CreateCampaign/CreateCampaign";
import Dashboard from "./pages/Dashboard/Dashboard";
=======
import SocialMedia from "./pages/Social/SocialMedia";
import CreatePost from "./pages/Social/CreatePost";
import TestConfig from "./pages/Social/TestConfig";

// import Home from "./pages/Home";
// import About from "./pages/About";
>>>>>>> e6bd134f

ReactDOM.createRoot(document.getElementById("root")!).render(
  <React.StrictMode>
    <BrowserRouter>
      <div className="absolute inset-0 -z-10 h-full w-full bg-[#FBF3F0] [background:radial-gradient(125%_125%_at_50%_80%,#FBF3F0_40%,#26AFE0_100%)] ">
        <Navbar />
        <Routes>
          <Route path="/" element={<App />}>
            <Route index element={<Dashboard />} />
            <Route path="home" element={<Home />} />
            <Route path="login" element={<Login />} />
            <Route path="cards" element={<Cards />} />
<<<<<<< HEAD
            <Route path="social-feed" element={<SocialFeed />} />
            <Route path="campaigns" element={<CampaignList />} />
            <Route path="attestations" element={<AttestationDashboard />} />
            <Route path="datasets" element={<DatasetMarketplace />} />
            <Route path="create-post" element={<CreatePost />} />
            <Route path="create-campaign" element={<CreateCampaign />} />
            <Route path="dashboard" element={<Dashboard />} />
=======
            <Route path="social" element={<SocialMedia />} />
            <Route path="createpost" element={<CreatePost />} />
            <Route path="testconfig" element={<TestConfig />} />
            {/* <Route path="about" element={<About />} /> */}
>>>>>>> e6bd134f
          </Route>
        </Routes>
      </div>
    </BrowserRouter>
  </React.StrictMode>
);<|MERGE_RESOLUTION|>--- conflicted
+++ resolved
@@ -8,22 +8,12 @@
 import Login from "./pages/Login/Login";
 import Navbar from "./components/Navbar";
 import Cards from "./pages/Cards/Cards";
-<<<<<<< HEAD
-import SocialFeed from "./pages/SocialFeed/SocialFeed";
-import CampaignList from "./pages/Campaigns/CampaignList";
-import AttestationDashboard from "./pages/Attestations/AttestationDashboard";
-import DatasetMarketplace from "./pages/Datasets/DatasetMarketplace";
-import CreatePost from "./pages/CreatePost/CreatePost";
-import CreateCampaign from "./pages/CreateCampaign/CreateCampaign";
-import Dashboard from "./pages/Dashboard/Dashboard";
-=======
 import SocialMedia from "./pages/Social/SocialMedia";
 import CreatePost from "./pages/Social/CreatePost";
 import TestConfig from "./pages/Social/TestConfig";
 
 // import Home from "./pages/Home";
 // import About from "./pages/About";
->>>>>>> e6bd134f
 
 ReactDOM.createRoot(document.getElementById("root")!).render(
   <React.StrictMode>
@@ -36,20 +26,10 @@
             <Route path="home" element={<Home />} />
             <Route path="login" element={<Login />} />
             <Route path="cards" element={<Cards />} />
-<<<<<<< HEAD
-            <Route path="social-feed" element={<SocialFeed />} />
-            <Route path="campaigns" element={<CampaignList />} />
-            <Route path="attestations" element={<AttestationDashboard />} />
-            <Route path="datasets" element={<DatasetMarketplace />} />
-            <Route path="create-post" element={<CreatePost />} />
-            <Route path="create-campaign" element={<CreateCampaign />} />
-            <Route path="dashboard" element={<Dashboard />} />
-=======
             <Route path="social" element={<SocialMedia />} />
             <Route path="createpost" element={<CreatePost />} />
             <Route path="testconfig" element={<TestConfig />} />
             {/* <Route path="about" element={<About />} /> */}
->>>>>>> e6bd134f
           </Route>
         </Routes>
       </div>
