import React from "react";
import ReactDOM from "react-dom/client";
import { BrowserRouter, Routes, Route, Outlet } from "react-router-dom";

import "./index.css";
import Home from "./pages/home/Home";
import App from "./App";
import Login from "./pages/Login/Login";
import Navbar from "./components/Navbar";
import Cards from "./pages/Cards/Cards";
import SocialMedia from "./pages/Social/SocialMedia";
import CreatePost from "./pages/Social/CreatePost";
import TestConfig from "./pages/Social/TestConfig";
<<<<<<< HEAD
import Dashboard from "./pages/Dashboard/Dashboard";
import LandingPage from "./pages/LandingPage/LandingPage";
import BgDynamic from "./components/BgDynamic";
=======
import CampaignPage from "./pages/Campaign/CampaignPage";
import CreateCampaignForm from "./pages/Campaign/CreateCampaignForm";
// import Home from "./pages/Home";
// import About from "./pages/About";
>>>>>>> a394a5de

ReactDOM.createRoot(document.getElementById("root")!).render(
  <React.StrictMode>
    <BrowserRouter>
      <BgDynamic>
        <Routes>
<<<<<<< HEAD
          {/* Dashboard route (with Navbar) */}
          <Route
            path="/dashboard"
            element={
              <>
                <Navbar />
                <Dashboard />
              </>
            }
          />

          {/* Main app routes */}
          <Route
            path="/"
            element={
              <div className="w-full h-screen">
                <Outlet />
              </div>
            }
          >
            {/* Index route (no Navbar) */}
            <Route index element={<LandingPage />} />
            {/* All other routes (with Navbar) */}
            <Route
              element={
                <>
                  <App />
                  <Navbar />
                </>
              }
            >
              <Route path="home" element={<Home />} />
              <Route path="login" element={<Login />} />
              <Route path="cards" element={<Cards />} />
              <Route path="social" element={<SocialMedia />} />
              <Route path="createpost" element={<CreatePost />} />
              <Route path="testconfig" element={<TestConfig />} />
            </Route>
=======
          <Route path="/" element={<App />}>
            <Route index element={<Home />} />
            <Route path="login" element={<Login />} />
            <Route path="cards" element={<Cards />} />
            <Route path="social" element={<SocialMedia />} />
            <Route path="createpost" element={<CreatePost />} />
            <Route path="testconfig" element={<TestConfig />} />
            <Route path="campaign" element={<CampaignPage />} />
            <Route path="create-campaign" element={<CreateCampaignForm />} />
            {/* <Route path="about" element={<About />} /> */}
>>>>>>> a394a5de
          </Route>
        </Routes>
      </BgDynamic>
    </BrowserRouter>
  </React.StrictMode>
);<|MERGE_RESOLUTION|>--- conflicted
+++ resolved
@@ -11,23 +11,19 @@
 import SocialMedia from "./pages/Social/SocialMedia";
 import CreatePost from "./pages/Social/CreatePost";
 import TestConfig from "./pages/Social/TestConfig";
-<<<<<<< HEAD
 import Dashboard from "./pages/Dashboard/Dashboard";
 import LandingPage from "./pages/LandingPage/LandingPage";
 import BgDynamic from "./components/BgDynamic";
-=======
 import CampaignPage from "./pages/Campaign/CampaignPage";
 import CreateCampaignForm from "./pages/Campaign/CreateCampaignForm";
 // import Home from "./pages/Home";
 // import About from "./pages/About";
->>>>>>> a394a5de
 
 ReactDOM.createRoot(document.getElementById("root")!).render(
   <React.StrictMode>
     <BrowserRouter>
       <BgDynamic>
         <Routes>
-<<<<<<< HEAD
           {/* Dashboard route (with Navbar) */}
           <Route
             path="/dashboard"
@@ -59,25 +55,14 @@
                 </>
               }
             >
-              <Route path="home" element={<Home />} />
               <Route path="login" element={<Login />} />
               <Route path="cards" element={<Cards />} />
               <Route path="social" element={<SocialMedia />} />
               <Route path="createpost" element={<CreatePost />} />
               <Route path="testconfig" element={<TestConfig />} />
+              <Route path="campaign" element={<CampaignPage />} />
+              <Route path="create-campaign" element={<CreateCampaignForm />} />
             </Route>
-=======
-          <Route path="/" element={<App />}>
-            <Route index element={<Home />} />
-            <Route path="login" element={<Login />} />
-            <Route path="cards" element={<Cards />} />
-            <Route path="social" element={<SocialMedia />} />
-            <Route path="createpost" element={<CreatePost />} />
-            <Route path="testconfig" element={<TestConfig />} />
-            <Route path="campaign" element={<CampaignPage />} />
-            <Route path="create-campaign" element={<CreateCampaignForm />} />
-            {/* <Route path="about" element={<About />} /> */}
->>>>>>> a394a5de
           </Route>
         </Routes>
       </BgDynamic>
