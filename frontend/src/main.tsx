--- conflicted
+++ resolved
@@ -20,9 +20,7 @@
 import CreateCampaignForm from "./pages/Campaign/CampaignPageForm";
 import DataPage from "./pages/Activity/Data";
 import CampaignFeed from "./pages/Campaign/CampaignFeed";
-<<<<<<< HEAD
 import MyDatasetsPage from "./pages/MyDatasets";
-=======
 import DAOHomepage from "./pages/DAO/DAOhomepage";
 import VotingPage from "./pages/DAO/Votingpage";
 import SearchPage from "./pages/Search/SearchPage";
@@ -31,7 +29,6 @@
 import SocialFeaturesPage from "./pages/SocialFeatures/SocialFeaturesPage";
 import CampaignHubPage from "./pages/CampaignHub/CampaignHubPage";
 import { config } from "./lib/wagmi";
->>>>>>> 5f35476f
 // import Home from "./pages/Home";
 // import About from "./pages/About";
 
@@ -82,10 +79,6 @@
               <Route path="testconfig" element={<TestConfig />} />
               <Route path="campaign" element={<CampaignPage />} />
               <Route path="create-campaign" element={<CreateCampaignForm />} />
-<<<<<<< HEAD
-              <Route path="marketplace" element={<DataPage />} />
-              <Route path="my-datasets" element={<MyDatasetsPage />} />
-=======
               <Route path="dao" element={<DAOHomepage />} />
               <Route path="voting/:uuid" element={<VotingPage />} />
               <Route path="search" element={<SearchPage />} />
@@ -94,7 +87,8 @@
               <Route path="social-features" element={<SocialFeaturesPage />} />
               <Route path="campaign-hub" element={<CampaignHubPage />} />
               <Route path="campaign/:uuid" element={<CampaignFeed />} />
->>>>>>> 5f35476f
+              <Route path="marketplace" element={<DataPage />} />
+              <Route path="my-datasets" element={<MyDatasetsPage />} />
             </Route>
           </Route>
         </Routes>
