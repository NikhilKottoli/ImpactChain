import React, {
  useState,
  useRef,
  useImperativeHandle,
  forwardRef,
  useEffect,
} from "react";
import { motion, useMotionValue, useTransform, animate } from "framer-motion";
import type { PanInfo } from "framer-motion";
import { useNavigate } from "react-router-dom";
import { useGlowStore } from "../../stores/glowStore";
import getMajorityColor from "../../utils/MajorityColor";
import { WalletConnect } from "../../components/WalletConnect";
import { useWallet, usePosts, useContract } from "../../hooks/useContract";
import { PostImageViewer } from "../../components/IPFSImageViewer";
import { formatEther } from "../../utils/wallet";

// Types
interface CardData {
  id: string | number;
  username: string;
  userAvatar: string;
  postImage: string;
  caption: string;
  likes: number;
  timestamp: string;
  location?: string;
  tokenId?: number;
  creator?: string;
  isActive?: boolean;
  totalEarnings?: bigint;
  ipfsHash?: string;
  title?: string;
  description?: string;
  aiLabels?: string[];
  [key: string]: any; // Allow additional properties
}

interface SwipeCardProps {
  card: CardData;
  index: number;
  onSwipe: (direction: "left" | "right", cardData: CardData) => void;
  onThrowAway?: () => void;
  thresholdPx?: number;
  throwVelocity?: number;
  rotationDegree?: number;
  stackSize?: number;
  renderContent?: (card: CardData) => React.ReactNode; // Custom renderer function
}

interface SwipeCardRef {
  swipeLeft: () => void;
  swipeRight: () => void;
}

// Social Media Post Card Renderer
const socialMediaCardRenderer = (
  card: CardData,
  onLike?: () => void,
  onCheer?: () => void
) => (
  <>
    {/* Post Header */}
    <div className="p-4 flex items-center justify-between border-b border-border">
      <div className="flex items-center">
        <div className="w-10 h-10 bg-gradient-to-br from-primary to-primary/80 rounded-full flex items-center justify-center text-primary-foreground font-bold text-sm">
          {card.creator
            ? card.creator.slice(2, 4).toUpperCase()
            : card.username.slice(0, 2).toUpperCase()}
        </div>
        <div className="ml-3">
          <p className="font-semibold text-base text-card-foreground">
            {card.creator
              ? `${card.creator.slice(0, 6)}...${card.creator.slice(-4)}`
              : card.username}
          </p>
          {card.location && (
            <p className="text-sm text-muted-foreground">{card.location}</p>
          )}
        </div>
      </div>
      <div className="text-muted-foreground">
        <svg className="w-5 h-5" fill="currentColor" viewBox="0 0 20 20">
          <path d="M10 6a2 2 0 110-4 2 2 0 010 4zM10 12a2 2 0 110-4 2 2 0 010 4zM10 18a2 2 0 110-4 2 2 0 010 4z" />
        </svg>
      </div>
    </div>

    {/* Post Image */}
    <div className="relative bg-muted">
      {card.ipfsHash ? (
        <PostImageViewer
          post={{
            ipfsHash: card.ipfsHash,
            title: card.title || "Post",
            description: card.description || card.caption,
          }}
          className="w-full h-80 object-cover"
        />
      ) : (
        <img
          src={card.postImage}
          alt="Post content"
          className="w-full h-80 object-cover"
          draggable={false}
        />
      )}
    </div>

    {/* Post Stats */}
    <div className="p-4">
      <div className="flex items-center justify-between text-sm text-muted-foreground mb-3">
        <div className="flex items-center space-x-4">
          <span className="flex items-center">
            <svg
              className="w-4 h-4 mr-1 text-red-500"
              fill="currentColor"
              viewBox="0 0 20 20"
            >
              <path
                fillRule="evenodd"
                d="M3.172 5.172a4 4 0 015.656 0L10 6.343l1.172-1.171a4 4 0 115.656 5.656L10 17.657l-6.828-6.829a4 4 0 010-5.656z"
                clipRule="evenodd"
              />
            </svg>
            {card.likes}
          </span>
          {card.totalEarnings && (
            <span className="flex items-center">
              <svg
                className="w-4 h-4 mr-1 text-green-500"
                fill="currentColor"
                viewBox="0 0 20 20"
              >
                <path d="M8.433 7.418c.155-.103.346-.196.567-.267v1.698a2.305 2.305 0 01-.567-.267C8.07 8.34 8 8.114 8 8c0-.114.07-.34.433-.582zM11 12.849v-1.698c.22.071.412.164.567.267.364.243.433.468.433.582 0 .114-.07.34-.433.582a2.305 2.305 0 01-.567.267z" />
                <path
                  fillRule="evenodd"
                  d="M10 18a8 8 0 100-16 8 8 0 000 16zm1-13a1 1 0 10-2 0v.092a4.535 4.535 0 00-1.676.662C6.602 6.234 6 7.009 6 8c0 .99.602 1.765 1.324 2.246.48.32 1.054.545 1.676.662v1.941c-.391-.127-.68-.317-.843-.504a1 1 0 10-1.51 1.31c.562.649 1.413 1.076 2.353 1.253V15a1 1 0 102 0v-.092a4.535 4.535 0 001.676-.662C13.398 13.766 14 12.991 14 12c0-.99-.602-1.765-1.324-2.246A4.535 4.535 0 0011 9.092V7.151c.391.127.68.317.843.504a1 1 0 101.511-1.31c-.563-.649-1.413-1.076-2.354-1.253V5z"
                  clipRule="evenodd"
                />
              </svg>
              {formatEther(card.totalEarnings)} ETH
            </span>
          )}
        </div>
        <span>{card.timestamp}</span>
      </div>

      {/* Title and Caption */}
      {card.title && (
        <h3 className="font-bold text-lg text-card-foreground mb-2">
          {card.title}
        </h3>
      )}
      <div className="text-base mb-4">
        <span className="text-card-foreground">
          {card.description || card.caption}
        </span>
      </div>

      {/* AI Labels */}
      {card.aiLabels && card.aiLabels.length > 0 && (
        <div className="flex flex-wrap gap-1 mb-4">
          {card.aiLabels.slice(0, 3).map((label, index) => (
            <span
              key={index}
              className="px-2 py-1 bg-primary/10 text-primary text-xs rounded-full"
            >
              {label}
            </span>
          ))}
        </div>
      )}

      <div className="h-16"></div>
    </div>
  </>
);

const SwipeCard = forwardRef<SwipeCardRef, SwipeCardProps>(
  (
    {
      card,
      index,
      onSwipe,
      onThrowAway,
      thresholdPx = 120,
      throwVelocity = 500,
      rotationDegree = 12,
      stackSize = 3,
      renderContent,
    },
    ref
  ) => {
    const [isDragging, setIsDragging] = useState(false);
    const [isAnimating, setIsAnimating] = useState(false);
    const cardRef = useRef<HTMLDivElement>(null);

    const x = useMotionValue(0);
    const y = useMotionValue(0);

    const rotate = useTransform(
      x,
      [-200, 0, 200],
      [-rotationDegree, 0, rotationDegree]
    );
    const scale = useTransform(x, [-200, 0, 200], [0.98, 1, 0.98]);
    const leftLabelOpacity = useTransform(x, [-thresholdPx, -20, 0], [1, 0, 0]);
    const rightLabelOpacity = useTransform(x, [0, 20, thresholdPx], [0, 0, 1]);

    const leftOverlayOpacity = useTransform(
      x,
      [-thresholdPx, -10, 0],
      [0.3, 0.1, 0]
    );
    const rightOverlayOpacity = useTransform(
      x,
      [0, 10, thresholdPx],
      [0, 0.1, 0.3]
    );

    const stackOffset = Math.min(index, stackSize - 1);
    const stackScale = 1 - stackOffset * 0.04;
    const stackY = -stackOffset * 20;
    const stackX = stackOffset * 4;
    const stackOpacity = index < 3 ? 1 - stackOffset * 0.25 : 0;

    const swipeLeft = () => {
      if (isAnimating) return;
      setIsAnimating(true);
      animate(x, -window.innerWidth, { duration: 0.3 }).then(() => {
        onSwipe("left", card);
        onThrowAway?.();
      });
    };

    const swipeRight = () => {
      if (isAnimating) return;
      setIsAnimating(true);
      animate(x, window.innerWidth, { duration: 0.3 }).then(() => {
        onSwipe("right", card);
        onThrowAway?.();
      });
    };

    useImperativeHandle(ref, () => ({
      swipeLeft,
      swipeRight,
    }));

    const handleDragStart = () => {
      setIsDragging(true);
    };

    const handleDragEnd = (_event: any, info: PanInfo) => {
      setIsDragging(false);

      const { offset, velocity } = info;
      const swipeThreshold = thresholdPx;
      const swipeVelocityThreshold = throwVelocity;

      const shouldSwipeLeft =
        offset.x < -swipeThreshold || velocity.x < -swipeVelocityThreshold;
      const shouldSwipeRight =
        offset.x > swipeThreshold || velocity.x > swipeVelocityThreshold;

      if (shouldSwipeLeft) {
        swipeLeft();
      } else if (shouldSwipeRight) {
        swipeRight();
      } else {
        animate(x, 0, { type: "spring", stiffness: 300, damping: 25 });
        animate(y, 0, { type: "spring", stiffness: 300, damping: 25 });
      }
    };

    const handleKeyDown = (event: React.KeyboardEvent) => {
      if (index !== 0) return;

      switch (event.key) {
        case "ArrowLeft":
        case "a":
        case "A":
          event.preventDefault();
          swipeLeft();
          break;
        case "ArrowRight":
        case "d":
        case "D":
          event.preventDefault();
          swipeRight();
          break;
        case "Escape":
          event.preventDefault();
          animate(x, 0, { type: "spring", stiffness: 300, damping: 25 });
          animate(y, 0, { type: "spring", stiffness: 300, damping: 25 });
          break;
        case " ":
        case "Enter":
          event.preventDefault();
          animate(y, -10, { duration: 0.1 }).then(() => {
            animate(y, 0, { duration: 0.1 });
          });
          break;
      }
    };

    return (
      <motion.div
        ref={cardRef}
        className="absolute cursor-grab active:cursor-grabbing select-none"
        style={{
          x: isDragging && index === 0 ? x : stackX,
          y: isDragging && index === 0 ? y : stackY,
          rotate: isDragging && index === 0 ? rotate : 0,
          scale: isDragging && index === 0 ? scale : stackScale,
          opacity: stackOpacity,
          zIndex: stackSize - index + 10,
          transformOrigin: "center",
          willChange: "transform",
          display: index >= 3 ? "none" : "block",
        }}
        drag={index === 0 && !isAnimating}
        dragElastic={0.2}
        dragConstraints={{ left: 0, right: 0, top: 0, bottom: 0 }}
        onDragStart={handleDragStart}
        onDragEnd={handleDragEnd}
        whileTap={index === 0 ? { scale: 0.98 } : {}}
        tabIndex={index === 0 ? 0 : -1}
        onKeyDown={handleKeyDown}
        role="listitem"
        aria-label={`Post ${index + 1} by ${card.username}`}
      >
        <div
          className="bg-card rounded-4xl h-[34rem] overflow-hidden border border-border relative shadow-lg"
          style={{
            width: "384px",
            boxShadow:
              index === 0
                ? "0 25px 50px -12px rgba(0, 0, 0, 0.25), 0 0 0 1px rgba(255, 255, 255, 0.05)"
                : `0 ${4 + stackOffset * 4}px ${8 + stackOffset * 8}px -${
                    stackOffset * 2
                  }px rgba(0, 0, 0, ${0.1 + stackOffset * 0.05})`,
            transform:
              index > 0
                ? `translateZ(-${stackOffset * 20}px)`
                : "translateZ(0)",
          }}
        >
          {/* Color Overlay for Swipe Feedback */}
          {index === 0 && (
            <>
              <motion.div
                className="absolute inset-0 bg-red-500/50 rounded-2xl pointer-events-none z-10"
                style={{ opacity: isDragging ? leftOverlayOpacity : 0 }}
              />
              <motion.div
                className="absolute inset-0 bg-green-500/50 rounded-2xl pointer-events-none z-10"
                style={{ opacity: isDragging ? rightOverlayOpacity : 0 }}
              />
            </>
          )}

          <div className="relative z-20">{renderContent(card)}</div>

          {/* Swipe Labels */}
          <motion.div
            className="absolute top-6 left-6 bg-red-500 text-white px-4 py-2 rounded-lg font-bold text-xl pointer-events-none z-30"
            style={{ opacity: leftLabelOpacity }}
          >
            SKIP
          </motion.div>

          <motion.div
            className="absolute top-6 right-6 bg-green-500 text-white px-4 py-2 rounded-lg font-bold text-xl pointer-events-none z-30"
            style={{ opacity: rightLabelOpacity }}
          >
            SAVE
          </motion.div>
        </div>
      </motion.div>
    );
  }
);

SwipeCard.displayName = "SwipeCard";

// Social Media Cards Component
const SocialMediaCards: React.FC = () => {
  const navigate = useNavigate();
  const { isConnected, address } = useWallet();
  const { posts, isLoading, hasMore, loadMore, refresh } = usePosts(10);
  const { likePost, cheerPost } = useContract();
  const topCardRef = useRef<SwipeCardRef>(null);
  const { setGlowColor } = useGlowStore();

  const [isCheeringOpen, setIsCheeringOpen] = useState(false);
  const [cheerAmount, setCheerAmount] = useState("0.01");
  const [currentCheerPost, setCurrentCheerPost] = useState<CardData | null>(
    null
  );

  const convertPostsToCards = (posts: any[]): CardData[] => {
    return posts.map((post) => ({
      id: post.tokenId,
      tokenId: post.tokenId,
      username: `${post.creator.slice(0, 6)}...${post.creator.slice(-4)}`,
      userAvatar: "",
      postImage: "",
      caption: post.description,
      likes: post.likes,
      timestamp: new Date(Number(post.timestamp) * 1000).toLocaleDateString(),
      creator: post.creator,
      isActive: post.isActive,
      totalEarnings: post.totalEarnings,
      ipfsHash: post.ipfsHash,
      title: post.title,
      description: post.description,
      aiLabels: post.aiLabels,
    }));
  };

  const [cards, setCards] = useState<CardData[]>([]);

  useEffect(() => {
    if (posts.length > 0) {
      const convertedCards = convertPostsToCards(posts);
      setCards(convertedCards);
    }
  }, [posts]);

  const updateGlowColorForNextPost = async (remainingCards: CardData[]) => {
    if (remainingCards.length > 0) {
      try {
        setGlowColor("#26AFE0");
      } catch (error) {
        console.error("Error getting majority color:", error);
        setGlowColor("#26AFE0");
      }
    } else {
      setGlowColor("#26AFE0");
    }
  };

  useEffect(() => {
    if (cards.length > 0) {
      updateGlowColorForNextPost(cards);
    }
  }, [cards]);

  useEffect(() => {
    const initializeApp = async () => {
      try {
        refresh();
      } catch (error) {
        console.error("Error initializing app:", error);
      }
    };

    initializeApp();
  }, []);

  useEffect(() => {
    if (isConnected) {
      refresh();
    }
  }, [isConnected, refresh]);

  const handleLike = async (cardData: CardData) => {
    if (!cardData.tokenId) return;

    try {
      await likePost(cardData.tokenId, () => {
        console.log("Post liked successfully!");
        refresh();
      });
    } catch (error) {
      console.error("Error liking post:", error);
    }
  };

  const openCheerModal = (cardData: CardData) => {
    setCurrentCheerPost(cardData);
    setIsCheeringOpen(true);
  };

  const handleCheer = async () => {
    if (!currentCheerPost?.tokenId) return;

    try {
      await cheerPost(currentCheerPost.tokenId, cheerAmount, () => {
        console.log("Post cheered successfully!");
        refresh();
      });
      setIsCheeringOpen(false);
      setCurrentCheerPost(null);
    } catch (error) {
      console.error("Error cheering post:", error);
    }
  };

  const handleSwipe = (direction: "left" | "right", cardData: CardData) => {
    if (direction === "right") {
      handleLike(cardData);
      console.log(`Liked post by ${cardData.username}:`, cardData);
    } else {
      console.log(`Skipped post by ${cardData.username}:`, cardData);
    }

    const remainingCards = cards.filter((card) => card.id !== cardData.id);
    setCards(remainingCards);

    if (remainingCards.length <= 2 && hasMore) {
      loadMore();
    }

    updateGlowColorForNextPost(remainingCards);
  };

  return (
<<<<<<< HEAD
    <div className="h-screen bg-none flex flex-col items-center justify-center p-4 relative overflow-hidden pt-20">
      {/* Header */}
      <div className="text-center mb-8 z-10 lg:block  fixed left-[160px] top-1/2 transform -translate-y-[70%]  ">
        <h1 className="ml-8 text-4xl font-bold text-gray-800 mb-2 text-left">
          Social Feed
        </h1>
        <p className="ml-8 text-gray-600 mb-6 text-left">Swipe through posts</p>

        {/* Wallet Connection and Actions */}
        <div className="ml-8 mb-6 space-y-4">
          <WalletConnect />
          <button
            onClick={() => navigate("/createpost")}
            disabled={!isConnected}
            className="ml-8 px-6 py-2 bg-gradient-to-r from-green-500 to-blue-500 hover:from-green-600 hover:to-blue-600 disabled:from-gray-300 disabled:to-gray-400 text-white font-medium rounded-lg shadow-md transition-all duration-200 transform hover:scale-105 disabled:scale-100 disabled:cursor-not-allowed flex items-center space-x-2"
          >
            <svg
              className="w-5 h-5"
              fill="none"
              stroke="currentColor"
              viewBox="0 0 24 24"
            >
              <path
                strokeLinecap="round"
                strokeLinejoin="round"
                strokeWidth={2}
                d="M12 4v16m8-8H4"
              />
            </svg>
            <span>Create Post</span>
          </button>
          <button
            onClick={refresh}
            className="ml-8 hidden lg:flex px-4 py-2 bg-blue-500 hover:bg-blue-600 text-white rounded-lg transition-colors items-center space-x-2"
          >
            <svg
              className="w-4 h-4"
              fill="none"
              stroke="currentColor"
              viewBox="0 0 24 24"
            >
              <path
                strokeLinecap="round"
                strokeLinejoin="round"
                strokeWidth={2}
                d="M4 4v5h.582m15.356 2A8.001 8.001 0 004.582 9m0 0H9m11 11v-5h-.581m0 0a8.003 8.003 0 01-15.357-2m15.357 2H15"
              />
            </svg>
            <span>Refresh</span>
          </button>
        </div>
=======
    <div className="min-h-screen  flex flex-col md:flex-row px-4 md:px-32">
      {/* Left Column - Details and Controls (30% width on desktop, hidden on mobile) */}
      <div className="hidden lg:flex w-full  justify-center items-center">
        <img
          src="/cl.png"
          alt=""
          className="w-30 z-[100] p-2 shadow-lg relative -top-60"
        />
>>>>>>> 5f35476f
      </div>

      {/* Right Column - Card Swipe UI (70% width on desktop, full width on mobile) */}
      <div className="w-full lg:w-7/10 min-h-screen flex flex-col items-center justify-center">
        <div className="p-4 md:p-8 w-full flex flex-col items-center">
          {/* Mobile Header - Only shown on mobile */}
          <div className="block md:hidden mb-6 text-center">
            <h1 className="text-2xl font-bold text-foreground mb-2">
              Card Feed
            </h1>
            <p className="text-sm text-muted-foreground mb-4">
              Swipe through posts
            </p>
            {!isConnected && (
              <div className="bg-card border border-border rounded-lg p-4 shadow-sm mb-4">
                <WalletConnect />
              </div>
            )}
          </div>

          {/* Card Stack */}
          <div
            className="relative w-96 h-[32rem] mb-8 z-10"
            role="list"
            aria-label="Swipeable posts"
            style={{
              perspective: "1000px",
              minWidth: "384px",
              maxWidth: "384px",
            }}
          >
            {isLoading ? (
              <div
                className="flex items-center justify-center h-full bg-card rounded-xl shadow-lg border border-border"
                style={{ width: "384px" }}
              >
                <div className="animate-spin rounded-full h-8 w-8 border-b-2 border-primary"></div>
                <p className="text-muted-foreground text-lg ml-3">
                  Loading posts...
                </p>
              </div>
            ) : cards.length === 0 ? (
              <div
                className="flex flex-col items-center justify-center h-full bg-card rounded-xl shadow-lg border border-border p-8"
                style={{ width: "384px" }}
              >
                <div className="w-16 h-16 bg-muted rounded-full flex items-center justify-center mx-auto mb-4">
                  <svg
                    className="w-8 h-8 text-muted-foreground"
                    fill="none"
                    stroke="currentColor"
                    viewBox="0 0 24 24"
                  >
                    <path
                      strokeLinecap="round"
                      strokeLinejoin="round"
                      strokeWidth={2}
                      d="M19 11H5m14 0a2 2 0 012 2v6a2 2 0 01-2 2H5a2 2 0 01-2-2v-6a2 2 0 012-2m14 0V9a2 2 0 00-2-2M5 9a2 2 0 012-2m0 0V5a2 2 0 012 2v2M7 7h10"
                    />
                  </svg>
                </div>
                <h3 className="text-xl font-semibold text-card-foreground mb-2">
                  No posts yet
                </h3>
                <p className="text-muted-foreground mb-4 text-center">
                  Be the first to create a post on the blockchain!
                </p>
                <button
                  onClick={() => navigate("/createpost")}
                  disabled={!isConnected}
                  className="px-6 py-3 bg-primary hover:bg-primary/90 disabled:bg-muted text-primary-foreground disabled:text-muted-foreground rounded-lg font-medium transition-colors"
                >
                  Create First Post
                </button>
              </div>
            ) : (
              cards.slice(0, 3).map((card, index) => (
                <SwipeCard
                  key={card.id}
                  ref={index === 0 ? topCardRef : null}
                  card={card}
                  index={index}
                  onSwipe={handleSwipe}
                  onThrowAway={() => {}}
                  renderContent={(cardData) =>
                    socialMediaCardRenderer(
                      cardData,
                      () => handleLike(cardData),
                      () => openCheerModal(cardData)
                    )
                  }
                />
              ))
            )}
          </div>

          {/* Control Buttons */}
          <div className="flex gap-6 mb-4 z-10 relative -top-6">
            <button
              onClick={() => topCardRef.current?.swipeLeft()}
              disabled={cards.length === 0 || isLoading}
              className="bg-card hover:bg-accent disabled:bg-muted shadow-xl text-card-foreground disabled:text-muted-foreground w-16 h-16 rounded-full border border-border transition-colors flex items-center justify-center shadow-lg"
            >
              <svg
                className="w-8 h-8"
                fill="none"
                stroke="red"
                viewBox="0 0 24 24"
              >
                <path
                  strokeLinecap="round"
                  strokeLinejoin="round"
                  strokeWidth={2}
                  d="M6 18L18 6M6 6l12 12"
                />
              </svg>
            </button>

            <button
              onClick={() => topCardRef.current?.swipeRight()}
              disabled={cards.length === 0 || isLoading}
              className="bg-card shadow-xl hover:bg-accent disabled:bg-muted text-card-foreground disabled:text-muted-foreground w-16 h-16 rounded-full border border-border transition-colors flex items-center justify-center"
            >
              <svg
                className="w-8 h-8"
                fill="none"
                stroke="skyblue"
                viewBox="0 0 24 24"
              >
                <path
                  strokeLinecap="round"
                  strokeLinejoin="round"
                  strokeWidth={2}
                  d="M4.318 6.318a4.5 4.5 0 000 6.364L12 20.364l7.682-7.682a4.5 4.5 0 00-6.364-6.364L12 7.636l-1.318-1.318a4.5 4.5 0 00-6.364 0z"
                />
              </svg>
            </button>
            <button
              onClick={() => {
                if (!cards.length) return;
                const c = cards[0];
                const baseText =
                  (c.title ? c.title + " - " : "") +
                  (c.description || c.caption || "");
                const trimmed = baseText.slice(0, 200);
                const postUrl = `${window.location.origin}/post/${
                  c.tokenId ?? c.id
                }`;
                const tweet = `${trimmed} ${postUrl}`;
                const shareUrl = `https://x.com/intent/tweet?text=${encodeURIComponent(
                  tweet
                )}`;
                window.open(shareUrl, "_blank", "noopener,noreferrer");
              }}
              disabled={cards.length === 0 || isLoading}
              aria-label="Share to X"
              className="bg-card shadow-xl hover:bg-accent disabled:bg-muted text-card-foreground disabled:text-muted-foreground w-16 h-16 rounded-full border border-border transition-colors flex items-center justify-center"
            >
              <svg className="w-7 h-7" viewBox="0 0 24 24" fill="currentColor">
                <path d="M18.244 2h3.308l-7.227 8.26L24 22h-6.563l-5.144-6.727L6.2 22H2.89l7.73-8.847L0 2h6.75l4.657 6.152L18.244 2zm-1.16 17.94h1.833L7.046 3.94H5.078l12.006 15.999z" />
              </svg>
            </button>
            <button
              onClick={() => topCardRef.current?.swipeRight()}
              disabled={cards.length === 0 || isLoading}
              aria-label="Save / Like (sparkle)"
              className="bg-card shadow-xl hover:bg-accent disabled:bg-muted text-card-foreground disabled:text-muted-foreground w-16 h-16 rounded-full border border-border transition-colors flex items-center justify-center"
            >
              <svg
                className="w-8 h-8"
                viewBox="0 0 24 24"
                fill="none"
                stroke="orange"
                strokeWidth={2}
                strokeLinecap="round"
                strokeLinejoin="round"
              >
                {/* Sparkle / star icon */}
                <path d="M12 3l1.9 4.6 4.6 1.9-4.6 1.9-1.9 4.6-1.9-4.6L5.5 9.4l4.6-1.9L12 3z" />
                <path d="M4 4l1 2 2 1-2 1-1 2-1-2-2-1 2-1 1-2z" />
                <path d="M20 15l.8 1.6L22 17.4l-1.2.8L20 20l-.8-1.8-1.2-.8 1.2-.8.8-1.6z" />
              </svg>
            </button>
          </div>

          {/* Instructions - Mobile */}
          <div className="text-center text-muted-foreground text-sm max-w-md z-10 block md:hidden">
            <p className="mb-2">
              <strong>Swipe right</strong> to like • <strong>Swipe left</strong>{" "}
              to skip
            </p>
          </div>
        </div>
      </div>

      <div className="hidden md:flex w-full  justify-center items-center">
        <img
          src="/cr.png"
          alt=""
          className="w-30  z-[100] p-2 shadow-lg relative -top-60"
        />
      </div>
      <img
        className=" absolute bottom-0 left-0  h-[50%] w-full object-cover"
        src="heropattern.png"
        alt=""
      />

      {/* Cheer Modal */}
      {isCheeringOpen && currentCheerPost && (
        <div className="fixed inset-0 bg-black/50 flex items-center justify-center z-50">
          <div className="bg-card border border-border rounded-lg p-6 max-w-sm w-full mx-4 shadow-lg">
            <h3 className="text-lg font-semibold text-card-foreground mb-4">
              Cheer this post
            </h3>
            <div className="mb-4">
              <label className="block text-sm font-medium text-card-foreground mb-2">
                Amount (ETH)
              </label>
              <input
                type="number"
                value={cheerAmount}
                onChange={(e) => setCheerAmount(e.target.value)}
                min="0.01"
                step="0.01"
                className="w-full px-3 py-2 border border-border rounded-lg bg-background text-foreground focus:outline-none focus:ring-2 focus:ring-primary"
              />
              <p className="text-xs text-muted-foreground mt-1">
                Minimum: 0.01 ETH
              </p>
            </div>
            <div className="flex space-x-3">
              <button
                onClick={() => {
                  setIsCheeringOpen(false);
                  setCurrentCheerPost(null);
                }}
                className="flex-1 px-4 py-2 border border-border text-card-foreground rounded-lg hover:bg-accent transition-colors"
              >
                Cancel
              </button>
              <button
                onClick={handleCheer}
                className="flex-1 px-4 py-2 bg-primary hover:bg-primary/90 text-primary-foreground rounded-lg transition-colors"
              >
                Send Cheer
              </button>
            </div>
          </div>
        </div>
      )}
<<<<<<< HEAD
=======

      {/* Accessibility announcer */}
      <div aria-live="polite" className="sr-only">
        {cards.length === 0
          ? "No more posts available"
          : `${cards.length} posts remaining`}
      </div>

      {/* <img
        src="/share.png"
        alt=""
        className="w-full md:w-[40%] object-contain md:fixed -bottom-[100px] left-0 hidden md:block opacity-50"
      /> */}
>>>>>>> 5f35476f
    </div>
  );
};

export default SocialMediaCards;<|MERGE_RESOLUTION|>--- conflicted
+++ resolved
@@ -518,59 +518,6 @@
   };
 
   return (
-<<<<<<< HEAD
-    <div className="h-screen bg-none flex flex-col items-center justify-center p-4 relative overflow-hidden pt-20">
-      {/* Header */}
-      <div className="text-center mb-8 z-10 lg:block  fixed left-[160px] top-1/2 transform -translate-y-[70%]  ">
-        <h1 className="ml-8 text-4xl font-bold text-gray-800 mb-2 text-left">
-          Social Feed
-        </h1>
-        <p className="ml-8 text-gray-600 mb-6 text-left">Swipe through posts</p>
-
-        {/* Wallet Connection and Actions */}
-        <div className="ml-8 mb-6 space-y-4">
-          <WalletConnect />
-          <button
-            onClick={() => navigate("/createpost")}
-            disabled={!isConnected}
-            className="ml-8 px-6 py-2 bg-gradient-to-r from-green-500 to-blue-500 hover:from-green-600 hover:to-blue-600 disabled:from-gray-300 disabled:to-gray-400 text-white font-medium rounded-lg shadow-md transition-all duration-200 transform hover:scale-105 disabled:scale-100 disabled:cursor-not-allowed flex items-center space-x-2"
-          >
-            <svg
-              className="w-5 h-5"
-              fill="none"
-              stroke="currentColor"
-              viewBox="0 0 24 24"
-            >
-              <path
-                strokeLinecap="round"
-                strokeLinejoin="round"
-                strokeWidth={2}
-                d="M12 4v16m8-8H4"
-              />
-            </svg>
-            <span>Create Post</span>
-          </button>
-          <button
-            onClick={refresh}
-            className="ml-8 hidden lg:flex px-4 py-2 bg-blue-500 hover:bg-blue-600 text-white rounded-lg transition-colors items-center space-x-2"
-          >
-            <svg
-              className="w-4 h-4"
-              fill="none"
-              stroke="currentColor"
-              viewBox="0 0 24 24"
-            >
-              <path
-                strokeLinecap="round"
-                strokeLinejoin="round"
-                strokeWidth={2}
-                d="M4 4v5h.582m15.356 2A8.001 8.001 0 004.582 9m0 0H9m11 11v-5h-.581m0 0a8.003 8.003 0 01-15.357-2m15.357 2H15"
-              />
-            </svg>
-            <span>Refresh</span>
-          </button>
-        </div>
-=======
     <div className="min-h-screen  flex flex-col md:flex-row px-4 md:px-32">
       {/* Left Column - Details and Controls (30% width on desktop, hidden on mobile) */}
       <div className="hidden lg:flex w-full  justify-center items-center">
@@ -579,7 +526,6 @@
           alt=""
           className="w-30 z-[100] p-2 shadow-lg relative -top-60"
         />
->>>>>>> 5f35476f
       </div>
 
       {/* Right Column - Card Swipe UI (70% width on desktop, full width on mobile) */}
@@ -831,8 +777,17 @@
           </div>
         </div>
       )}
-<<<<<<< HEAD
-=======
+
+      {/* Instructions */}
+      <div className="text-center text-gray-600 text-sm max-w-md z-10 lg:block hidden">
+        <p className="mb-2">
+          <strong>Swipe right</strong> to like posts •{" "}
+          <strong>Swipe left</strong> to skip
+        </p>
+        <p className="text-xs text-gray-500">
+          Use keyboard arrows (← →) or drag with mouse/touch
+        </p>
+      </div>
 
       {/* Accessibility announcer */}
       <div aria-live="polite" className="sr-only">
@@ -840,13 +795,6 @@
           ? "No more posts available"
           : `${cards.length} posts remaining`}
       </div>
-
-      {/* <img
-        src="/share.png"
-        alt=""
-        className="w-full md:w-[40%] object-contain md:fixed -bottom-[100px] left-0 hidden md:block opacity-50"
-      /> */}
->>>>>>> 5f35476f
     </div>
   );
 };
