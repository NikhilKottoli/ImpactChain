import { ethers, Contract } from 'ethers';
import { walletConnection } from './wallet';
import contractABI from '../contracts/abi2.json';

// Campaign contract configuration
export const CAMPAIGN_CONTRACT_CONFIG = {
  address: '0x6102dfC400028d4E3d1469f7C7c99A48BECbd92E', // Campaign contract address
  minStakeAmount: ethers.parseEther('0.00001'), // 0.001 ETH
  minBountyAmount: ethers.parseEther('0.0001') // 0.1 ETH
};

// Campaign status enum
export const CampaignStatus = {
  CREATED: 0,
  BOUNTY_PAID: 1,
  COMPLETED: 2
} as const;

export type CampaignStatus = typeof CampaignStatus[keyof typeof CampaignStatus];

// Campaign interface
export interface Campaign {
  creator: string; //this is the address of the campaign creator
  isFundraiser: boolean; 
  bountyAmount: bigint;
  bountyPayer: string; 
  stakingAmount: bigint;
  status: CampaignStatus;
  publicAddresses: string[];
}

// RSVP interface
export interface RSVP {
  participant: string;
  stakeAmount: bigint;
  rsvpTimestamp: number;
  stakeReturned: boolean;
  verified: boolean;
}

// Campaign creation parameters interface
export interface CreateCampaignParams {
  isFundraiser: boolean;
  bountyAmount: string; 
  stakingAmount: string; 
  bountyPayer?: string; 
}

export interface PayBountyParams {
  campaignId: string;
  verifiers: string[];
  bountyAmount: string; 
}

// Interface for RSVP parameters
export interface RSVPParams {
  campaignId: string;
  stakeAmount: string; // In ETH as string
}
<<<<<<< HEAD

// Generate UUID using crypto.randomUUID() or fallback
function generateUUID(): string {
  if (typeof crypto !== 'undefined' && crypto.randomUUID) {
    return crypto.randomUUID();
  }
  
  // Fallback UUID generation
  return 'xxxxxxxx-xxxx-4xxx-yxxx-xxxxxxxxxxxx'.replace(/[xy]/g, function(c) {
    const r = Math.random() * 16 | 0;
    const v = c === 'x' ? r : (r & 0x3 | 0x8);
    return v.toString(16);
  });
}

// Get contract instance
async function getContractInstance(): Promise<Contract> {
  const signer = await walletConnection.getSigner();
  if (!signer) {
    throw new Error('Wallet not connected');
  }
  
  return new Contract(CAMPAIGN_CONTRACT_CONFIG.address, contractABI, signer);
}

// Create campaign function
export async function createCampaign(params: CreateCampaignParams): Promise<{
  campaignId: string;
  transactionHash: string;
}> {
  try {
    // Get current account
    const creator = await walletConnection.getCurrentAccount();
    if (!creator) {
      throw new Error('Wallet not connected');
    }

    // Generate campaign ID
    const campaignId = generateUUID();

    // Parse amounts to wei
    const bountyAmountWei = ethers.parseEther(params.bountyAmount);
    const stakingAmountWei = ethers.parseEther(params.stakingAmount);



    // Get contract instance
    const contract = await getContractInstance();

    // Call createCampaign function
    const tx = await contract.createCampaign(
      campaignId,
      creator,
      params.isFundraiser,
      params.bountyPayer,
      bountyAmountWei,
      stakingAmountWei
    );

    // Wait for transaction confirmation
    await tx.wait();

    return {
      campaignId,
      transactionHash: tx.hash
    };

=======

export interface AttestationData {
  userAddress: string;
  isVerified: boolean;
  attestationHash: string;
  ipfsHash: string;
  yesVotes: number;
  noVotes: number;
  totalVerifiers: number;
}

export interface ProcessAttestationsParams {
  campaignId: string;
  attestations: AttestationData[];
}



// Generate UUID using crypto.randomUUID() or fallback
function generateUUID(): string {
  if (typeof crypto !== 'undefined' && crypto.randomUUID) {
    return crypto.randomUUID();
  }
  
  // Fallback UUID generation
  return 'xxxxxxxx-xxxx-4xxx-yxxx-xxxxxxxxxxxx'.replace(/[xy]/g, function(c) {
    const r = Math.random() * 16 | 0;
    const v = c === 'x' ? r : (r & 0x3 | 0x8);
    return v.toString(16);
  });
}

// Get contract instance
async function getContractInstance(): Promise<Contract> {
  const signer = await walletConnection.getSigner();
  if (!signer) {
    throw new Error('Wallet not connected');
  }
  
  return new Contract(CAMPAIGN_CONTRACT_CONFIG.address, contractABI, signer);
}

// Create campaign function
export async function createCampaign(params: CreateCampaignParams): Promise<{
  campaignId: string;
  transactionHash: string;
}> {
  try {
    // Get current account
    const creator = await walletConnection.getCurrentAccount();
    if (!creator) {
      throw new Error('Wallet not connected');
    }

    // Generate campaign ID
    const campaignId = generateUUID();

    // Parse amounts to wei
    const bountyAmountWei = ethers.parseEther(params.bountyAmount);
    const stakingAmountWei = ethers.parseEther(params.stakingAmount);



    // Get contract instance
    const contract = await getContractInstance();

    // Call createCampaign function
    const tx = await contract.createCampaign(
      campaignId,
      creator,
      params.isFundraiser,
      params.bountyPayer,
      bountyAmountWei,
      stakingAmountWei
    );

    // Wait for transaction confirmation
    await tx.wait();

    return {
      campaignId,
      transactionHash: tx.hash
    };

>>>>>>> 705ee524
  } catch (error) {
    console.error('Error creating campaign:', error);
    throw new Error(`Failed to create campaign: ${error}`);
  }
}
<<<<<<< HEAD

export async function payBountyToEscrow(params: PayBountyParams): Promise<{
  transactionHash: string;
}> {
  try {
    // Get current account
    const bountyPayer = await walletConnection.getCurrentAccount();
    if (!bountyPayer) {
      throw new Error('Wallet not connected');
    }

    // Parse bounty amount to wei
    const bountyAmountWei = ethers.parseEther(params.bountyAmount);

    // Validate minimum bounty amount
    if (bountyAmountWei < CAMPAIGN_CONTRACT_CONFIG.minBountyAmount) {
      throw new Error(`Bounty amount must be at least ${ethers.formatEther(CAMPAIGN_CONTRACT_CONFIG.minBountyAmount)} ETH`);
    }

    // Validate verifiers
    if (params.verifiers.length === 0) {
      throw new Error('At least one verifier address is required');
    }

    // Validate verifier addresses
    for (const verifier of params.verifiers) {
      if (!ethers.isAddress(verifier)) {
        throw new Error(`Invalid verifier address: ${verifier}`);
      }
    }

    // Get contract instance
    const contract = await getContractInstance();

=======

export async function payBountyToEscrow(params: PayBountyParams): Promise<{
  transactionHash: string;
}> {
  try {
    // Get current account
    const bountyPayer = await walletConnection.getCurrentAccount();
    if (!bountyPayer) {
      throw new Error('Wallet not connected');
    }

    // Parse bounty amount to wei
    const bountyAmountWei = ethers.parseEther(params.bountyAmount);

    // Validate minimum bounty amount
    if (bountyAmountWei < CAMPAIGN_CONTRACT_CONFIG.minBountyAmount) {
      throw new Error(`Bounty amount must be at least ${ethers.formatEther(CAMPAIGN_CONTRACT_CONFIG.minBountyAmount)} ETH`);
    }

    // Validate verifiers
    if (params.verifiers.length === 0) {
      throw new Error('At least one verifier address is required');
    }

    // Validate verifier addresses
    for (const verifier of params.verifiers) {
      if (!ethers.isAddress(verifier)) {
        throw new Error(`Invalid verifier address: ${verifier}`);
      }
    }

    // Get contract instance
    const contract = await getContractInstance();

>>>>>>> 705ee524
    // Call payBountyToEscrow function
    const tx = await contract.payBountyToEscrow(
      params.campaignId,
      params.verifiers,
      {
        value: bountyAmountWei
      }
    );

    // Wait for transaction confirmation
    await tx.wait();

    return {
      transactionHash: tx.hash
    };

  } catch (error) {
    console.error('Error paying bounty to escrow:', error);
    throw new Error(`Failed to pay bounty to escrow: ${error}`);
  }
}

// RSVP to campaign with stake
export async function rsvpToCampaign(params: RSVPParams): Promise<{
  transactionHash: string;
}> {
  try {
    // Get current account
    const participant = await walletConnection.getCurrentAccount();
    if (!participant) {
      throw new Error('Wallet not connected');
    }

    // Parse stake amount to wei
    const stakeAmountWei = ethers.parseEther(params.stakeAmount);

    // Validate minimum stake amount
    if (stakeAmountWei < CAMPAIGN_CONTRACT_CONFIG.minStakeAmount) {
      throw new Error(`Stake amount must be at least ${ethers.formatEther(CAMPAIGN_CONTRACT_CONFIG.minStakeAmount)} ETH`);
    }

    // Get contract instance
    const contract = await getContractInstance();

    // Call rsvpToCampaign function
    const tx = await contract.rsvpToCampaign(
      params.campaignId,
      {
        value: stakeAmountWei
      }
    );

    // Wait for transaction confirmation
    await tx.wait();

    return {
      transactionHash: tx.hash
    };

  } catch (error) {
    console.error('Error RSVPing to campaign:', error);
    throw new Error(`Failed to RSVP to campaign: ${error}`);
  }
}

export async function completeCampaign(campaignId: string): Promise<{
  transactionHash: string;
}> {
  try {
    // Get current account
    const caller = await walletConnection.getCurrentAccount();
    if (!caller) {
      throw new Error('Wallet not connected');
    }

    // Get contract instance
    const contract = await getContractInstance();

    // Call completeCampaign function
    const tx = await contract.completeCampaign(campaignId);

    // Wait for transaction confirmation
    await tx.wait();

    return {
      transactionHash: tx.hash
    };

  } catch (error) {
    console.error('Error completing campaign:', error);
    throw new Error(`Failed to complete campaign: ${error}`);
  }
}

export async function hasUserRSVPed(campaignId: string, userAddress?: string): Promise<boolean> {
  try {
    const address = userAddress || await walletConnection.getCurrentAccount();
    if (!address) {
      throw new Error('No address provided and wallet not connected');
    }
<<<<<<< HEAD

    const contract = await getContractInstance();
    return await contract.hasUserRSVPed(campaignId, address);
  } catch (error) {
    console.error('Error checking user RSVP status:', error);
    throw new Error(`Failed to check user RSVP status: ${error}`);
  }
}

// Get participant stake amount
export async function getParticipantStake(campaignId: string, participantAddress?: string): Promise<bigint> {
  try {
    const address = participantAddress || await walletConnection.getCurrentAccount();
    if (!address) {
      throw new Error('No address provided and wallet not connected');
    }

    const contract = await getContractInstance();
    return await contract.getParticipantStake(campaignId, address);
  } catch (error) {
    console.error('Error getting participant stake:', error);
    throw new Error(`Failed to get participant stake: ${error}`);
  }
}

// Check if address is verifier for campaign
export async function isVerifierForCampaign(campaignId: string, verifierAddress?: string): Promise<boolean> {
  try {
    const address = verifierAddress || await walletConnection.getCurrentAccount();
    if (!address) {
      throw new Error('No address provided and wallet not connected');
    }

    const contract = await getContractInstance();
    return await contract.isVerifierForCampaign(campaignId, address);
  } catch (error) {
    console.error('Error checking verifier status:', error);
    throw new Error(`Failed to check verifier status: ${error}`);
  }
}

// Get contract balance
export async function getContractBalance(): Promise<bigint> {
  try {
    const contract = await getContractInstance();
    return await contract.getContractBalance();
  } catch (error) {
    console.error('Error getting contract balance:', error);
    throw new Error(`Failed to get contract balance: ${error}`);
  }
}

// Dummy DAO function (for testing purposes)
export async function dummyDAO(campaignId: string): Promise<{
  transactionHash: string;
}> {
  try {
    // Get current account
    const caller = await walletConnection.getCurrentAccount();
    if (!caller) {
      throw new Error('Wallet not connected');
    }

    // Get contract instance
    const contract = await getContractInstance();

    // Call dummyDAO function
    const tx = await contract.dummyDAO(campaignId);

    // Wait for transaction confirmation
    await tx.wait();

    return {
      transactionHash: tx.hash
    };

  } catch (error) {
    console.error('Error calling dummy DAO:', error);
    throw new Error(`Failed to call dummy DAO: ${error}`);
  }
}

=======

    const contract = await getContractInstance();
    return await contract.hasUserRSVPed(campaignId, address);
  } catch (error) {
    console.error('Error checking user RSVP status:', error);
    throw new Error(`Failed to check user RSVP status: ${error}`);
  }
}

// Get participant stake amount
export async function getParticipantStake(campaignId: string, participantAddress?: string): Promise<bigint> {
  try {
    const address = participantAddress || await walletConnection.getCurrentAccount();
    if (!address) {
      throw new Error('No address provided and wallet not connected');
    }

    const contract = await getContractInstance();
    return await contract.getParticipantStake(campaignId, address);
  } catch (error) {
    console.error('Error getting participant stake:', error);
    throw new Error(`Failed to get participant stake: ${error}`);
  }
}

// Check if address is verifier for campaign
export async function isVerifierForCampaign(campaignId: string, verifierAddress?: string): Promise<boolean> {
  try {
    const address = verifierAddress || await walletConnection.getCurrentAccount();
    if (!address) {
      throw new Error('No address provided and wallet not connected');
    }

    const contract = await getContractInstance();
    return await contract.isVerifierForCampaign(campaignId, address);
  } catch (error) {
    console.error('Error checking verifier status:', error);
    throw new Error(`Failed to check verifier status: ${error}`);
  }
}

// Get contract balance
export async function getContractBalance(): Promise<bigint> {
  try {
    const contract = await getContractInstance();
    return await contract.getContractBalance();
  } catch (error) {
    console.error('Error getting contract balance:', error);
    throw new Error(`Failed to get contract balance: ${error}`);
  }
}

// Dummy DAO function (for testing purposes)
export async function dummyDAO(campaignId: string): Promise<{
  transactionHash: string;
}> {
  try {
    // Get current account
    const caller = await walletConnection.getCurrentAccount();
    if (!caller) {
      throw new Error('Wallet not connected');
    }

    // Get contract instance
    const contract = await getContractInstance();

    // Call dummyDAO function
    const tx = await contract.dummyDAO(campaignId);

    // Wait for transaction confirmation
    await tx.wait();

    return {
      transactionHash: tx.hash
    };

  } catch (error) {
    console.error('Error calling dummy DAO:', error);
    throw new Error(`Failed to call dummy DAO: ${error}`);
  }
}

export async function processCampaignAttestations(params: ProcessAttestationsParams): Promise<{
  transactionHash: string;
}> {
  try {
    const contract = await getContractInstance();

    // Call processCampaignAttestations function
    const tx = await contract.processCampaignAttestations(params.campaignId, params.attestations);

    // Wait for transaction confirmation
    await tx.wait();

    return {
      transactionHash: tx.hash
    };

  } catch (error) {
    console.error('Error processing campaign attestations:', error);
    throw new Error(`Failed to process campaign attestations: ${error}`);
  }
}
>>>>>>> 705ee524

// Get campaign by ID
export async function getCampaign(campaignId: string): Promise<Campaign> {
  try {
    const contract = await getContractInstance();
    const campaignData = await contract.getCampaign(campaignId);
    console.log(campaignData);
    return {
      creator: campaignData.creator,
      isFundraiser: campaignData.isFundraiser,
      bountyAmount: campaignData.bountyAmount,
      bountyPayer: campaignData.bountyPayer,
      stakingAmount: campaignData.stakingAmount,
      status: campaignData.status,
      publicAddresses: campaignData.publicAddresses
    };
  } catch (error) {
    console.error('Error getting campaign:', error);
    throw new Error(`Failed to get campaign: ${error}`);
  }
}

// Get campaign RSVPs
export async function getCampaignRSVPs(campaignId: string): Promise<RSVP[]> {
  try {
    const contract = await getContractInstance();
    const rsvpData = await contract.getCampaignRSVPs(campaignId);
    
    return rsvpData.map((rsvp: any) => ({
      participant: rsvp.participant,
      stakeAmount: rsvp.stakeAmount,
      rsvpTimestamp: Number(rsvp.rsvpTimestamp),
      stakeReturned: rsvp.stakeReturned,
      verified: rsvp.verified
    }));
  } catch (error) {
    console.error('Error getting campaign RSVPs:', error);
    throw new Error(`Failed to get campaign RSVPs: ${error}`);
  }
}

// Check if campaign exists
export async function doesCampaignExist(campaignId: string): Promise<boolean> {
  try {
    const contract = await getContractInstance();
    return await contract.doesCampaignExist(campaignId);
  } catch (error) {
    console.error('Error checking campaign existence:', error);
    throw new Error(`Failed to check campaign existence: ${error}`);
  }
}

// Get user's campaigns
export async function getUserCampaigns(userAddress?: string): Promise<string[]> {
  try {
    const address = userAddress || await walletConnection.getCurrentAccount();
    if (!address) {
      throw new Error('No address provided and wallet not connected');
    }

    const contract = await getContractInstance();
    return await contract.getUserCampaigns(address);
  } catch (error) {
    console.error('Error getting user campaigns:', error);
    throw new Error(`Failed to get user campaigns: ${error}`);
  }
}

// Get campaign statistics
export async function getCampaignStats(campaignId: string): Promise<{
  totalParticipants: number;
  totalStaked: bigint;
  bountyAmount: bigint;
  status: CampaignStatus;
}> {
  try {
    const contract = await getContractInstance();
    const stats = await contract.getCampaignStats(campaignId);
    
    return {
      totalParticipants: Number(stats.totalParticipants),
      totalStaked: stats.totalStaked,
      bountyAmount: stats.bountyAmount,
      status: stats.status
    };
  } catch (error) {
    console.error('Error getting campaign stats:', error);
    throw new Error(`Failed to get campaign stats: ${error}`);
  }
}
<|MERGE_RESOLUTION|>--- conflicted
+++ resolved
@@ -57,7 +57,23 @@
   campaignId: string;
   stakeAmount: string; // In ETH as string
 }
-<<<<<<< HEAD
+
+export interface AttestationData {
+  userAddress: string;
+  isVerified: boolean;
+  attestationHash: string;
+  ipfsHash: string;
+  yesVotes: number;
+  noVotes: number;
+  totalVerifiers: number;
+}
+
+export interface ProcessAttestationsParams {
+  campaignId: string;
+  attestations: AttestationData[];
+}
+
+
 
 // Generate UUID using crypto.randomUUID() or fallback
 function generateUUID(): string {
@@ -125,98 +141,11 @@
       transactionHash: tx.hash
     };
 
-=======
-
-export interface AttestationData {
-  userAddress: string;
-  isVerified: boolean;
-  attestationHash: string;
-  ipfsHash: string;
-  yesVotes: number;
-  noVotes: number;
-  totalVerifiers: number;
-}
-
-export interface ProcessAttestationsParams {
-  campaignId: string;
-  attestations: AttestationData[];
-}
-
-
-
-// Generate UUID using crypto.randomUUID() or fallback
-function generateUUID(): string {
-  if (typeof crypto !== 'undefined' && crypto.randomUUID) {
-    return crypto.randomUUID();
-  }
-  
-  // Fallback UUID generation
-  return 'xxxxxxxx-xxxx-4xxx-yxxx-xxxxxxxxxxxx'.replace(/[xy]/g, function(c) {
-    const r = Math.random() * 16 | 0;
-    const v = c === 'x' ? r : (r & 0x3 | 0x8);
-    return v.toString(16);
-  });
-}
-
-// Get contract instance
-async function getContractInstance(): Promise<Contract> {
-  const signer = await walletConnection.getSigner();
-  if (!signer) {
-    throw new Error('Wallet not connected');
-  }
-  
-  return new Contract(CAMPAIGN_CONTRACT_CONFIG.address, contractABI, signer);
-}
-
-// Create campaign function
-export async function createCampaign(params: CreateCampaignParams): Promise<{
-  campaignId: string;
-  transactionHash: string;
-}> {
-  try {
-    // Get current account
-    const creator = await walletConnection.getCurrentAccount();
-    if (!creator) {
-      throw new Error('Wallet not connected');
-    }
-
-    // Generate campaign ID
-    const campaignId = generateUUID();
-
-    // Parse amounts to wei
-    const bountyAmountWei = ethers.parseEther(params.bountyAmount);
-    const stakingAmountWei = ethers.parseEther(params.stakingAmount);
-
-
-
-    // Get contract instance
-    const contract = await getContractInstance();
-
-    // Call createCampaign function
-    const tx = await contract.createCampaign(
-      campaignId,
-      creator,
-      params.isFundraiser,
-      params.bountyPayer,
-      bountyAmountWei,
-      stakingAmountWei
-    );
-
-    // Wait for transaction confirmation
-    await tx.wait();
-
-    return {
-      campaignId,
-      transactionHash: tx.hash
-    };
-
->>>>>>> 705ee524
   } catch (error) {
     console.error('Error creating campaign:', error);
     throw new Error(`Failed to create campaign: ${error}`);
   }
 }
-<<<<<<< HEAD
 
 export async function payBountyToEscrow(params: PayBountyParams): Promise<{
   transactionHash: string;
@@ -251,42 +180,6 @@
     // Get contract instance
     const contract = await getContractInstance();
 
-=======
-
-export async function payBountyToEscrow(params: PayBountyParams): Promise<{
-  transactionHash: string;
-}> {
-  try {
-    // Get current account
-    const bountyPayer = await walletConnection.getCurrentAccount();
-    if (!bountyPayer) {
-      throw new Error('Wallet not connected');
-    }
-
-    // Parse bounty amount to wei
-    const bountyAmountWei = ethers.parseEther(params.bountyAmount);
-
-    // Validate minimum bounty amount
-    if (bountyAmountWei < CAMPAIGN_CONTRACT_CONFIG.minBountyAmount) {
-      throw new Error(`Bounty amount must be at least ${ethers.formatEther(CAMPAIGN_CONTRACT_CONFIG.minBountyAmount)} ETH`);
-    }
-
-    // Validate verifiers
-    if (params.verifiers.length === 0) {
-      throw new Error('At least one verifier address is required');
-    }
-
-    // Validate verifier addresses
-    for (const verifier of params.verifiers) {
-      if (!ethers.isAddress(verifier)) {
-        throw new Error(`Invalid verifier address: ${verifier}`);
-      }
-    }
-
-    // Get contract instance
-    const contract = await getContractInstance();
-
->>>>>>> 705ee524
     // Call payBountyToEscrow function
     const tx = await contract.payBountyToEscrow(
       params.campaignId,
@@ -387,7 +280,6 @@
     if (!address) {
       throw new Error('No address provided and wallet not connected');
     }
-<<<<<<< HEAD
 
     const contract = await getContractInstance();
     return await contract.hasUserRSVPed(campaignId, address);
@@ -470,89 +362,6 @@
   }
 }
 
-=======
-
-    const contract = await getContractInstance();
-    return await contract.hasUserRSVPed(campaignId, address);
-  } catch (error) {
-    console.error('Error checking user RSVP status:', error);
-    throw new Error(`Failed to check user RSVP status: ${error}`);
-  }
-}
-
-// Get participant stake amount
-export async function getParticipantStake(campaignId: string, participantAddress?: string): Promise<bigint> {
-  try {
-    const address = participantAddress || await walletConnection.getCurrentAccount();
-    if (!address) {
-      throw new Error('No address provided and wallet not connected');
-    }
-
-    const contract = await getContractInstance();
-    return await contract.getParticipantStake(campaignId, address);
-  } catch (error) {
-    console.error('Error getting participant stake:', error);
-    throw new Error(`Failed to get participant stake: ${error}`);
-  }
-}
-
-// Check if address is verifier for campaign
-export async function isVerifierForCampaign(campaignId: string, verifierAddress?: string): Promise<boolean> {
-  try {
-    const address = verifierAddress || await walletConnection.getCurrentAccount();
-    if (!address) {
-      throw new Error('No address provided and wallet not connected');
-    }
-
-    const contract = await getContractInstance();
-    return await contract.isVerifierForCampaign(campaignId, address);
-  } catch (error) {
-    console.error('Error checking verifier status:', error);
-    throw new Error(`Failed to check verifier status: ${error}`);
-  }
-}
-
-// Get contract balance
-export async function getContractBalance(): Promise<bigint> {
-  try {
-    const contract = await getContractInstance();
-    return await contract.getContractBalance();
-  } catch (error) {
-    console.error('Error getting contract balance:', error);
-    throw new Error(`Failed to get contract balance: ${error}`);
-  }
-}
-
-// Dummy DAO function (for testing purposes)
-export async function dummyDAO(campaignId: string): Promise<{
-  transactionHash: string;
-}> {
-  try {
-    // Get current account
-    const caller = await walletConnection.getCurrentAccount();
-    if (!caller) {
-      throw new Error('Wallet not connected');
-    }
-
-    // Get contract instance
-    const contract = await getContractInstance();
-
-    // Call dummyDAO function
-    const tx = await contract.dummyDAO(campaignId);
-
-    // Wait for transaction confirmation
-    await tx.wait();
-
-    return {
-      transactionHash: tx.hash
-    };
-
-  } catch (error) {
-    console.error('Error calling dummy DAO:', error);
-    throw new Error(`Failed to call dummy DAO: ${error}`);
-  }
-}
-
 export async function processCampaignAttestations(params: ProcessAttestationsParams): Promise<{
   transactionHash: string;
 }> {
@@ -574,7 +383,6 @@
     throw new Error(`Failed to process campaign attestations: ${error}`);
   }
 }
->>>>>>> 705ee524
 
 // Get campaign by ID
 export async function getCampaign(campaignId: string): Promise<Campaign> {
