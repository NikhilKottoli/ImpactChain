import { defineConfig } from "vite";
import react from "@vitejs/plugin-react";
import path from "path";
import tailwindcss from "@tailwindcss/vite";

export default defineConfig({
  plugins: [tailwindcss(), react()],

  resolve: {
    alias: {
      "@": path.resolve(__dirname, "./src"),
      "~components": path.resolve(__dirname, "./src/components"),
    },
  },

  build: {
    rollupOptions: {
      onwarn(warning, warn) {
        if (warning.code === "UNUSED_EXTERNAL_IMPORT") return;
        warn(warning);
      },
    },
  },

  esbuild: {
    logOverride: { "this-is-undefined-in-esm": "silent" },
  },
<<<<<<< HEAD
=======

  server: {
    allowedHosts: [
      "*",
      "unbackward-mushy-rosalina.ngrok-free.dev",
      ".ngrok-free.dev", // Allow all ngrok-free.dev subdomains
      ".ngrok.dev",      // Allow all ngrok.dev subdomains
    ],
  },
>>>>>>> a394a5de
});<|MERGE_RESOLUTION|>--- conflicted
+++ resolved
@@ -25,9 +25,6 @@
   esbuild: {
     logOverride: { "this-is-undefined-in-esm": "silent" },
   },
-<<<<<<< HEAD
-=======
-
   server: {
     allowedHosts: [
       "*",
@@ -36,5 +33,4 @@
       ".ngrok.dev",      // Allow all ngrok.dev subdomains
     ],
   },
->>>>>>> a394a5de
 });